--- conflicted
+++ resolved
@@ -33,13 +33,8 @@
 
 [dependencies]
 ballista = { path = "../ballista/rust/client", version = "0.8.0" }
-<<<<<<< HEAD
-datafusion = { git = "https://github.com/spaceandtimelabs/arrow-datafusion.git", rev = "ec72b6292c83d767790c1eb54cf80e75caa5c3c9" }
-datafusion-proto = { git = "https://github.com/spaceandtimelabs/arrow-datafusion.git", rev = "ec72b6292c83d767790c1eb54cf80e75caa5c3c9" }
-=======
 datafusion = "13.0.0"
 datafusion-proto = "13.0.0"
->>>>>>> f65cde69
 env_logger = "0.9"
 futures = "0.3"
 mimalloc = { version = "0.1", optional = true, default-features = false }
