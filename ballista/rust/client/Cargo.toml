--- conflicted
+++ resolved
@@ -31,13 +31,8 @@
 ballista-core = { path = "../core", version = "0.8.0" }
 ballista-executor = { path = "../executor", version = "0.8.0", optional = true }
 ballista-scheduler = { path = "../scheduler", version = "0.8.0", optional = true }
-<<<<<<< HEAD
-datafusion = { git = "https://github.com/spaceandtimelabs/arrow-datafusion.git", rev = "ec72b6292c83d767790c1eb54cf80e75caa5c3c9" }
-datafusion-proto = { git = "https://github.com/spaceandtimelabs/arrow-datafusion.git", rev = "ec72b6292c83d767790c1eb54cf80e75caa5c3c9" }
-=======
 datafusion = "13.0.0"
 datafusion-proto = "13.0.0"
->>>>>>> f65cde69
 futures = "0.3"
 log = "0.4"
 parking_lot = "0.12"
