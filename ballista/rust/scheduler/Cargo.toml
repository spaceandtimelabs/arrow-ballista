--- conflicted
+++ resolved
@@ -38,25 +38,16 @@
 
 [dependencies]
 anyhow = "1"
-<<<<<<< HEAD
-arrow-flight = { git = "https://github.com/apache/arrow-rs.git", rev = "4df1f3c62f6d089d8cf02892168b9179e4c8c6fd", features = ["flight-sql-experimental"] }
-=======
 arrow-flight = { version = "24.0.0", features = ["flight-sql-experimental"] }
->>>>>>> f65cde69
 async-recursion = "1.0.0"
 async-trait = "0.1.41"
 ballista-core = { path = "../core", version = "0.8.0", features = ["s3"] }
 base64 = { version = "0.13", default-features = false }
 clap = { version = "3", features = ["derive", "cargo"] }
 configure_me = "0.4.0"
-<<<<<<< HEAD
-datafusion = { git = "https://github.com/spaceandtimelabs/arrow-datafusion.git", rev = "ec72b6292c83d767790c1eb54cf80e75caa5c3c9" }
-datafusion-proto = { git = "https://github.com/spaceandtimelabs/arrow-datafusion.git", rev = "ec72b6292c83d767790c1eb54cf80e75caa5c3c9" }
-=======
 dashmap = "5.4.0"
 datafusion = "13.0.0"
 datafusion-proto = "13.0.0"
->>>>>>> f65cde69
 etcd-client = { version = "0.9", optional = true }
 flatbuffers = { version = "2.1.2" }
 futures = "0.3"
