# Licensed to the Apache Software Foundation (ASF) under one
# or more contributor license agreements.  See the NOTICE file
# distributed with this work for additional information
# regarding copyright ownership.  The ASF licenses this file
# to you under the Apache License, Version 2.0 (the
# "License"); you may not use this file except in compliance
# with the License.  You may obtain a copy of the License at
#
#   http://www.apache.org/licenses/LICENSE-2.0
#
# Unless required by applicable law or agreed to in writing,
# software distributed under the License is distributed on an
# "AS IS" BASIS, WITHOUT WARRANTIES OR CONDITIONS OF ANY
# KIND, either express or implied.  See the License for the
# specific language governing permissions and limitations
# under the License.

[package]
name = "ballista-core"
description = "Ballista Distributed Compute"
license = "Apache-2.0"
version = "0.8.0"
homepage = "https://github.com/apache/arrow-ballista"
repository = "https://github.com/apache/arrow-ballista"
readme = "README.md"
authors = ["Apache Arrow <dev@arrow.apache.org>"]
edition = "2018"
build = "build.rs"

[package.metadata.docs.rs]
rustc-args = ["--cfg", "docsrs"]

[features]
# Used for testing ONLY: causes all values to hash to the same value (test for collisions)
force_hash_collisions = ["datafusion/force_hash_collisions"]
# Used to enable hdfs to be registered in the ObjectStoreRegistry by default
hdfs = ["datafusion-objectstore-hdfs"]
s3 = ["object_store/aws"]
simd = ["datafusion/simd"]

[dependencies]
ahash = { version = "0.8", default-features = false }

<<<<<<< HEAD
arrow-flight = { git = "https://github.com/apache/arrow-rs.git", rev = "4df1f3c62f6d089d8cf02892168b9179e4c8c6fd", features = ["flight-sql-experimental"] }
async-trait = "0.1.41"
chrono = { version = "0.4", default-features = false }
clap = { version = "3", features = ["derive", "cargo"] }
datafusion = { git = "https://github.com/spaceandtimelabs/arrow-datafusion.git", rev = "ec72b6292c83d767790c1eb54cf80e75caa5c3c9" }
datafusion-objectstore-hdfs = { version = "0.1.0", optional = true }
datafusion-proto = { git = "https://github.com/spaceandtimelabs/arrow-datafusion.git", rev = "ec72b6292c83d767790c1eb54cf80e75caa5c3c9" }
=======
arrow-flight = { version = "24.0.0", features = ["flight-sql-experimental"] }
async-trait = "0.1.41"
chrono = { version = "0.4", default-features = false }
clap = { version = "3", features = ["derive", "cargo"] }
datafusion = "13.0.0"
datafusion-objectstore-hdfs = { version = "0.1.0", optional = true }
datafusion-proto = "13.0.0"
>>>>>>> f65cde69
futures = "0.3"
hashbrown = "0.12"

itertools = "0.10"
libloading = "0.7.3"
log = "0.4"
object_store = { git = "https://github.com/apache/arrow-rs.git", rev = "4df1f3c62f6d089d8cf02892168b9179e4c8c6fd" }
once_cell = "1.9.0"

parking_lot = "0.12"
parse_arg = "0.1.3"
prost = "0.11"
prost-types = "0.11"
rand = "0.8"
serde = { version = "1", features = ["derive"] }
sqlparser = "0.25"
tokio = "1.0"
tokio-stream = { version = "0.1", features = ["net"] }
tonic = { version = "0.8", features = ["tls"] }
url = "2.2"
uuid = { version = "1.0", features = ["v4"] }
walkdir = "2.3.2"

[dev-dependencies]
tempfile = "3"

[build-dependencies]
rustc_version = "0.4.0"
tonic-build = { version = "0.8", default-features = false, features = ["transport", "prost"] }<|MERGE_RESOLUTION|>--- conflicted
+++ resolved
@@ -41,15 +41,6 @@
 [dependencies]
 ahash = { version = "0.8", default-features = false }
 
-<<<<<<< HEAD
-arrow-flight = { git = "https://github.com/apache/arrow-rs.git", rev = "4df1f3c62f6d089d8cf02892168b9179e4c8c6fd", features = ["flight-sql-experimental"] }
-async-trait = "0.1.41"
-chrono = { version = "0.4", default-features = false }
-clap = { version = "3", features = ["derive", "cargo"] }
-datafusion = { git = "https://github.com/spaceandtimelabs/arrow-datafusion.git", rev = "ec72b6292c83d767790c1eb54cf80e75caa5c3c9" }
-datafusion-objectstore-hdfs = { version = "0.1.0", optional = true }
-datafusion-proto = { git = "https://github.com/spaceandtimelabs/arrow-datafusion.git", rev = "ec72b6292c83d767790c1eb54cf80e75caa5c3c9" }
-=======
 arrow-flight = { version = "24.0.0", features = ["flight-sql-experimental"] }
 async-trait = "0.1.41"
 chrono = { version = "0.4", default-features = false }
@@ -57,7 +48,6 @@
 datafusion = "13.0.0"
 datafusion-objectstore-hdfs = { version = "0.1.0", optional = true }
 datafusion-proto = "13.0.0"
->>>>>>> f65cde69
 futures = "0.3"
 hashbrown = "0.12"
 
